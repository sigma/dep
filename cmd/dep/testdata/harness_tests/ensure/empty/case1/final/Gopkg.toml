--- conflicted
+++ resolved
@@ -1,76 +1,3 @@
-
-## Gopkg.toml example (these lines may be deleted)
-
-## "metadata" defines metadata about the project that could be used by other independent
-## systems. The metadata defined here will be ignored by dep.
-# [metadata]
-# key1 = "value that convey data to other systems"
-# system1-data = "value that is used by a system"
-# system2-data = "value that is used by another system"
-
-## "required" lists a set of packages (not projects) that must be included in
-## Gopkg.lock. This list is merged with the set of packages imported by the current
-## project. Use it when your project needs a package it doesn't explicitly import -
-## including "main" packages.
-# required = ["github.com/user/thing/cmd/thing"]
-
-## "ignored" lists a set of packages (not projects) that are ignored when
-## dep statically analyzes source code. Ignored packages can be in this project,
-## or in a dependency.
-# ignored = ["github.com/user/project/badpkg"]
-
-## Constraints are rules for how directly imported projects 
-## may be incorporated into the depgraph. They are respected by
-## dep whether coming from the Gopkg.toml of the current project or a dependency.
-# [[constraint]]
-## Required: the root import path of the project being constrained.
-# name = "github.com/user/project"
-#
-## Recommended: the version constraint to enforce for the project.
-## Only one of "branch", "version" or "revision" can be specified.
-# version = "1.0.0"
-# branch = "master"
-# revision = "abc123"
-#
-## Optional: an alternate location (URL or import path) for the project's source.
-# source = "https://github.com/myfork/package.git"
-#
-## "metadata" defines metadata about the dependency or override that could be used
-## by other independent systems. The metadata defined here will be ignored by dep.
-# [metadata]
-# key1 = "value that convey data to other systems"
-# system1-data = "value that is used by a system"
-# system2-data = "value that is used by another system"
-
-<<<<<<< HEAD
-## Overrides have the same structure as [[dependencies]], but supersede all
-## [[dependencies]] declarations from all projects. Only the current project's
-## [[overrides]] are applied.
-=======
-## Override have the same structure as [[constraint]], but supercede all
-## [[constraint]] declarations from all projects. Only the current project's
-## [[override]] is applied.
->>>>>>> ec6c4e8c
-##
-## Override is a sledgehammer. Use them only as a last resort.
-# [[override]]
-## Required: the root import path of the project being constrained.
-# name = "github.com/user/project"
-#
-## Optional: specifying a version constraint override will cause all other
-## constraints on this project to be ignored; only the overridden constraint
-## need be satisfied.
-## Again, only one of "branch", "version" or "revision" can be specified.
-# version = "1.0.0"
-# branch = "master"
-# revision = "abc123"
-#
-## Optional: specifying an alternate source location as an override will
-## enforce that the alternate location is used for that project, regardless of
-## what source location any dependent projects specify.
-# source = "https://github.com/myfork/package.git"
-
-
 
 [[constraint]]
   name = "github.com/sdboyer/deptest"

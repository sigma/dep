// Copyright 2016 The Go Authors. All rights reserved.
// Use of this source code is governed by a BSD-style
// license that can be found in the LICENSE file.

package main

import (
	"encoding/json"
	"fmt"
	"io"

	"github.com/sdboyer/gps"
)

type manifest struct {
	Dependencies gps.ProjectConstraints
	Ovr          gps.ProjectConstraints
	Ignores      []string
}

type rawManifest struct {
	Dependencies map[string]possibleProps `json:"dependencies,omitempty"`
	Overrides    map[string]possibleProps `json:"overrides,omitempty"`
	Ignores      []string                 `json:"ignores,omitempty"`
}

type possibleProps struct {
	Branch      string `json:"branch,omitempty"`
	Revision    string `json:"revision,omitempty"`
	Version     string `json:"version,omitempty"`
<<<<<<< HEAD
	NetworkName string `json:"source,omitempty"`
=======
	NetworkName string `json:"network_name,omitempty"`
}

func newRawManifest() rawManifest {
	return rawManifest{
		Dependencies: make(map[string]possibleProps),
		Overrides:    make(map[string]possibleProps),
		Ignores:      make([]string, 0),
	}
>>>>>>> ed8adfe4
}

func readManifest(r io.Reader) (*manifest, error) {
	rm := rawManifest{}
	err := json.NewDecoder(r).Decode(&rm)
	if err != nil {
		return nil, err
	}

	m := &manifest{
		Dependencies: make(gps.ProjectConstraints, len(rm.Dependencies)),
		Ovr:          make(gps.ProjectConstraints, len(rm.Overrides)),
		Ignores:      rm.Ignores,
	}

	for n, pp := range rm.Dependencies {
		m.Dependencies[gps.ProjectRoot(n)], err = toProps(n, pp)
		if err != nil {
			return nil, err
		}
	}

	for n, pp := range rm.Overrides {
		m.Ovr[gps.ProjectRoot(n)], err = toProps(n, pp)
		if err != nil {
			return nil, err
		}
	}

	return m, nil
}

// toProps interprets the string representations of project information held in
// a possibleProps, converting them into a proper gps.ProjectProperties. An
// error is returned if the possibleProps contains some invalid combination -
// for example, if both a branch and version constraint are specified.
func toProps(n string, p possibleProps) (pp gps.ProjectProperties, err error) {
	if p.Branch != "" {
		if p.Version != "" || p.Revision != "" {
			return pp, fmt.Errorf("multiple constraints specified for %s, can only specify one", n)
		}
		pp.Constraint = gps.NewBranch(p.Branch)
	} else if p.Version != "" {
		if p.Revision != "" {
			return pp, fmt.Errorf("multiple constraints specified for %s, can only specify one", n)
		}

		// always semver if we can
		pp.Constraint, err = gps.NewSemverConstraint(p.Version)
		if err != nil {
			// but if not, fall back on plain versions
			pp.Constraint = gps.NewVersion(p.Version)
		}
	} else if p.Revision != "" {
		pp.Constraint = gps.Revision(p.Revision)
	} else {
		// If the user specifies nothing, it means an open constraint (accept
		// anything).
		pp.Constraint = gps.Any()
	}

	pp.NetworkName = p.NetworkName
	return pp, nil
}

func (m *manifest) MarshalJSON() ([]byte, error) {
	raw := rawManifest{
		Dependencies: make(map[string]possibleProps, len(m.Dependencies)),
		Overrides:    make(map[string]possibleProps, len(m.Overrides)),
		Ignores:      m.Ignores,
	}

	for n, pp := range m.Dependencies {
		raw.Dependencies[string(n)] = toPossible(pp)
	}

	for n, pp := range m.Overrides {
		raw.Overrides[string(n)] = toPossible(pp)
	}

	return json.Marshal(raw)
}

func toPossible(pp gps.ProjectProperties) (p possibleProps) {
	p.NetworkName = pp.NetworkName

	if v, ok := pp.Constraint.(gps.Version); ok {
		switch v.Type() {
		case "revision":
			p.Revision = v.String()
		case "branch":
			p.Branch = v.String()
		case "semver", "version":
			p.Version = v.String()
		}
	} else {
		// We simply don't allow for a case where the user could directly
		// express a 'none' constraint, so we can ignore it here. We also ignore
		// the 'any' case, because that's the other possibility, and it's what
		// we interpret not having any constraint expressions at all to mean.
		if !gps.IsAny(pp.Constraint) && !gps.IsNone(pp.Constraint) {
			// Has to be a semver range.
			p.Version = pp.Constraint.String()
		}
	}

	return
}

func (m *manifest) DependencyConstraints() gps.ProjectConstraints {
	return m.Dependencies
}

func (m *manifest) TestDependencyConstraints() gps.ProjectConstraints {
	// TODO decide whether we're going to incorporate this or not
	return nil
}

func (m *manifest) Overrides() gps.ProjectConstraints {
	return m.Ovr
}

func (m *manifest) IgnorePackages() map[string]bool {
	if len(m.Ignores) == 0 {
		return nil
	}

	mp := make(map[string]bool, len(m.Ignores))
	for _, i := range m.Ignores {
		mp[i] = true
	}

	return mp
}<|MERGE_RESOLUTION|>--- conflicted
+++ resolved
@@ -28,10 +28,7 @@
 	Branch      string `json:"branch,omitempty"`
 	Revision    string `json:"revision,omitempty"`
 	Version     string `json:"version,omitempty"`
-<<<<<<< HEAD
 	NetworkName string `json:"source,omitempty"`
-=======
-	NetworkName string `json:"network_name,omitempty"`
 }
 
 func newRawManifest() rawManifest {
@@ -40,7 +37,6 @@
 		Overrides:    make(map[string]possibleProps),
 		Ignores:      make([]string, 0),
 	}
->>>>>>> ed8adfe4
 }
 
 func readManifest(r io.Reader) (*manifest, error) {
@@ -109,7 +105,7 @@
 func (m *manifest) MarshalJSON() ([]byte, error) {
 	raw := rawManifest{
 		Dependencies: make(map[string]possibleProps, len(m.Dependencies)),
-		Overrides:    make(map[string]possibleProps, len(m.Overrides)),
+		Overrides:    make(map[string]possibleProps, len(m.Ovr)),
 		Ignores:      m.Ignores,
 	}
 
@@ -117,7 +113,7 @@
 		raw.Dependencies[string(n)] = toPossible(pp)
 	}
 
-	for n, pp := range m.Overrides {
+	for n, pp := range m.Ovr {
 		raw.Overrides[string(n)] = toPossible(pp)
 	}
 
@@ -141,7 +137,8 @@
 		// express a 'none' constraint, so we can ignore it here. We also ignore
 		// the 'any' case, because that's the other possibility, and it's what
 		// we interpret not having any constraint expressions at all to mean.
-		if !gps.IsAny(pp.Constraint) && !gps.IsNone(pp.Constraint) {
+		//if !gps.IsAny(pp.Constraint) && !gps.IsNone(pp.Constraint) {
+		if !gps.IsAny(pp.Constraint) {
 			// Has to be a semver range.
 			p.Version = pp.Constraint.String()
 		}

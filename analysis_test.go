package gps

import (
	"fmt"
	"go/build"
	"go/scanner"
	"go/token"
	"os"
	"path/filepath"
	"reflect"
	"strings"
	"testing"
)

// PackageTree.ExternalReach() uses an easily separable algorithm, wmToReach(),
// to turn a discovered set of packages and their imports into a proper external
// reach map.
//
// That algorithm is purely symbolic (no filesystem interaction), and thus is
// easy to test. This is that test.
func TestWorkmapToReach(t *testing.T) {
	empty := func() map[string]bool {
		return make(map[string]bool)
	}

	table := map[string]struct {
		workmap map[string]wm
		basedir string
		out     map[string][]string
	}{
		"single": {
			workmap: map[string]wm{
				"foo": {
					ex: empty(),
					in: empty(),
				},
			},
			out: map[string][]string{
				"foo": nil,
			},
		},
		"no external": {
			workmap: map[string]wm{
				"foo": {
					ex: empty(),
					in: empty(),
				},
				"foo/bar": {
					ex: empty(),
					in: empty(),
				},
			},
			out: map[string][]string{
				"foo":     nil,
				"foo/bar": nil,
			},
		},
		"no external with subpkg": {
			workmap: map[string]wm{
				"foo": {
					ex: empty(),
					in: map[string]bool{
						"foo/bar": true,
					},
				},
				"foo/bar": {
					ex: empty(),
					in: empty(),
				},
			},
			out: map[string][]string{
				"foo":     nil,
				"foo/bar": nil,
			},
		},
		"simple base transitive": {
			workmap: map[string]wm{
				"foo": {
					ex: empty(),
					in: map[string]bool{
						"foo/bar": true,
					},
				},
				"foo/bar": {
					ex: map[string]bool{
						"baz": true,
					},
					in: empty(),
				},
			},
			out: map[string][]string{
				"foo": {
					"baz",
				},
				"foo/bar": {
					"baz",
				},
			},
		},
		"missing package is poison": {
			workmap: map[string]wm{
				"A": {
					ex: map[string]bool{
						"B/foo": true,
					},
					in: map[string]bool{
						"A/foo": true, // missing
						"A/bar": true,
					},
				},
				"A/bar": {
					ex: map[string]bool{
						"B/baz": true,
					},
					in: empty(),
				},
			},
			out: map[string][]string{
				"A/bar": {
					"B/baz",
				},
			},
		},
		"transitive missing package is poison": {
			workmap: map[string]wm{
				"A": {
					ex: map[string]bool{
						"B/foo": true,
					},
					in: map[string]bool{
						"A/foo":  true, // transitively missing
						"A/quux": true,
					},
				},
				"A/foo": {
					ex: map[string]bool{
						"C/flugle": true,
					},
					in: map[string]bool{
						"A/bar": true, // missing
					},
				},
				"A/quux": {
					ex: map[string]bool{
						"B/baz": true,
					},
					in: empty(),
				},
			},
			out: map[string][]string{
				"A/quux": {
					"B/baz",
				},
			},
		},
		"err'd package is poison": {
			workmap: map[string]wm{
				"A": {
					ex: map[string]bool{
						"B/foo": true,
					},
					in: map[string]bool{
						"A/foo": true, // err'd
						"A/bar": true,
					},
				},
				"A/foo": {
					err: fmt.Errorf("err pkg"),
				},
				"A/bar": {
					ex: map[string]bool{
						"B/baz": true,
					},
					in: empty(),
				},
			},
			out: map[string][]string{
				"A/bar": {
					"B/baz",
				},
			},
		},
		"transitive err'd package is poison": {
			workmap: map[string]wm{
				"A": {
					ex: map[string]bool{
						"B/foo": true,
					},
					in: map[string]bool{
						"A/foo":  true, // transitively err'd
						"A/quux": true,
					},
				},
				"A/foo": {
					ex: map[string]bool{
						"C/flugle": true,
					},
					in: map[string]bool{
						"A/bar": true, // err'd
					},
				},
				"A/bar": {
					err: fmt.Errorf("err pkg"),
				},
				"A/quux": {
					ex: map[string]bool{
						"B/baz": true,
					},
					in: empty(),
				},
			},
			out: map[string][]string{
				"A/quux": {
					"B/baz",
				},
			},
		},
	}

	for name, fix := range table {
		out := wmToReach(fix.workmap, fix.basedir)
		if !reflect.DeepEqual(out, fix.out) {
			t.Errorf("wmToReach(%q): Did not get expected reach map:\n\t(GOT): %s\n\t(WNT): %s", name, out, fix.out)
		}
	}
}

func TestListPackages(t *testing.T) {
	srcdir := filepath.Join(getwd(t), "_testdata", "src")
	j := func(s ...string) string {
		return filepath.Join(srcdir, filepath.Join(s...))
	}

	table := map[string]struct {
		fileRoot   string
		importRoot string
		out        PackageTree
		err        error
	}{
		"empty": {
			fileRoot:   j("empty"),
			importRoot: "empty",
			out: PackageTree{
				ImportRoot: "empty",
				Packages: map[string]PackageOrErr{
					"empty": {
						Err: &build.NoGoError{
							Dir: j("empty"),
						},
					},
				},
			},
			err: nil,
		},
		"code only": {
			fileRoot:   j("simple"),
			importRoot: "simple",
			out: PackageTree{
				ImportRoot: "simple",
				Packages: map[string]PackageOrErr{
					"simple": {
						P: Package{
							ImportPath:  "simple",
							CommentPath: "",
							Name:        "simple",
							Imports: []string{
								"github.com/sdboyer/gps",
								"sort",
							},
						},
					},
				},
			},
		},
		"impose import path": {
			fileRoot:   j("simple"),
			importRoot: "arbitrary",
			out: PackageTree{
				ImportRoot: "arbitrary",
				Packages: map[string]PackageOrErr{
					"arbitrary": {
						P: Package{
							ImportPath:  "arbitrary",
							CommentPath: "",
							Name:        "simple",
							Imports: []string{
								"github.com/sdboyer/gps",
								"sort",
							},
						},
					},
				},
			},
		},
		"test only": {
			fileRoot:   j("t"),
			importRoot: "simple",
			out: PackageTree{
				ImportRoot: "simple",
				Packages: map[string]PackageOrErr{
					"simple": {
						P: Package{
							ImportPath:  "simple",
							CommentPath: "",
							Name:        "simple",
							Imports:     []string{},
							TestImports: []string{
								"math/rand",
								"strconv",
							},
						},
					},
				},
			},
		},
		"xtest only": {
			fileRoot:   j("xt"),
			importRoot: "simple",
			out: PackageTree{
				ImportRoot: "simple",
				Packages: map[string]PackageOrErr{
					"simple": {
						P: Package{
							ImportPath:  "simple",
							CommentPath: "",
							Name:        "simple",
							Imports:     []string{},
							TestImports: []string{
								"sort",
								"strconv",
							},
						},
					},
				},
			},
		},
		"code and test": {
			fileRoot:   j("simplet"),
			importRoot: "simple",
			out: PackageTree{
				ImportRoot: "simple",
				Packages: map[string]PackageOrErr{
					"simple": {
						P: Package{
							ImportPath:  "simple",
							CommentPath: "",
							Name:        "simple",
							Imports: []string{
								"github.com/sdboyer/gps",
								"sort",
							},
							TestImports: []string{
								"math/rand",
								"strconv",
							},
						},
					},
				},
			},
		},
		"code and xtest": {
			fileRoot:   j("simplext"),
			importRoot: "simple",
			out: PackageTree{
				ImportRoot: "simple",
				Packages: map[string]PackageOrErr{
					"simple": {
						P: Package{
							ImportPath:  "simple",
							CommentPath: "",
							Name:        "simple",
							Imports: []string{
								"github.com/sdboyer/gps",
								"sort",
							},
							TestImports: []string{
								"sort",
								"strconv",
							},
						},
					},
				},
			},
		},
		"code, test, xtest": {
			fileRoot:   j("simpleallt"),
			importRoot: "simple",
			out: PackageTree{
				ImportRoot: "simple",
				Packages: map[string]PackageOrErr{
					"simple": {
						P: Package{
							ImportPath:  "simple",
							CommentPath: "",
							Name:        "simple",
							Imports: []string{
								"github.com/sdboyer/gps",
								"sort",
							},
							TestImports: []string{
								"math/rand",
								"sort",
								"strconv",
							},
						},
					},
				},
			},
		},
		"one pkg multifile": {
			fileRoot:   j("m1p"),
			importRoot: "m1p",
			out: PackageTree{
				ImportRoot: "m1p",
				Packages: map[string]PackageOrErr{
					"m1p": {
						P: Package{
							ImportPath:  "m1p",
							CommentPath: "",
							Name:        "m1p",
							Imports: []string{
								"github.com/sdboyer/gps",
								"os",
								"sort",
							},
						},
					},
				},
			},
		},
		"one nested below": {
			fileRoot:   j("nest"),
			importRoot: "nest",
			out: PackageTree{
				ImportRoot: "nest",
				Packages: map[string]PackageOrErr{
					"nest": {
						P: Package{
							ImportPath:  "nest",
							CommentPath: "",
							Name:        "simple",
							Imports: []string{
								"github.com/sdboyer/gps",
								"sort",
							},
						},
					},
					"nest/m1p": {
						P: Package{
							ImportPath:  "nest/m1p",
							CommentPath: "",
							Name:        "m1p",
							Imports: []string{
								"github.com/sdboyer/gps",
								"os",
								"sort",
							},
						},
					},
				},
			},
		},
		"malformed go file": {
			fileRoot:   j("bad"),
			importRoot: "bad",
			out: PackageTree{
				ImportRoot: "bad",
				Packages: map[string]PackageOrErr{
					"bad": {
						Err: scanner.ErrorList{
							&scanner.Error{
								Pos: token.Position{
									Filename: j("bad", "bad.go"),
									Offset:   113,
									Line:     2,
									Column:   43,
								},
								Msg: "expected 'package', found 'EOF'",
							},
						},
					},
				},
			},
		},
		"two nested under empty root": {
			fileRoot:   j("ren"),
			importRoot: "ren",
			out: PackageTree{
				ImportRoot: "ren",
				Packages: map[string]PackageOrErr{
					"ren": {
						Err: &build.NoGoError{
							Dir: j("ren"),
						},
					},
					"ren/m1p": {
						P: Package{
							ImportPath:  "ren/m1p",
							CommentPath: "",
							Name:        "m1p",
							Imports: []string{
								"github.com/sdboyer/gps",
								"os",
								"sort",
							},
						},
					},
					"ren/simple": {
						P: Package{
							ImportPath:  "ren/simple",
							CommentPath: "",
							Name:        "simple",
							Imports: []string{
								"github.com/sdboyer/gps",
								"sort",
							},
						},
					},
				},
			},
		},
		"internal name mismatch": {
			fileRoot:   j("doublenest"),
			importRoot: "doublenest",
			out: PackageTree{
				ImportRoot: "doublenest",
				Packages: map[string]PackageOrErr{
					"doublenest": {
						P: Package{
							ImportPath:  "doublenest",
							CommentPath: "",
							Name:        "base",
							Imports: []string{
								"github.com/sdboyer/gps",
								"go/parser",
							},
						},
					},
					"doublenest/namemismatch": {
						P: Package{
							ImportPath:  "doublenest/namemismatch",
							CommentPath: "",
							Name:        "nm",
							Imports: []string{
								"github.com/Masterminds/semver",
								"os",
							},
						},
					},
					"doublenest/namemismatch/m1p": {
						P: Package{
							ImportPath:  "doublenest/namemismatch/m1p",
							CommentPath: "",
							Name:        "m1p",
							Imports: []string{
								"github.com/sdboyer/gps",
								"os",
								"sort",
							},
						},
					},
				},
			},
		},
		"file and importroot mismatch": {
			fileRoot:   j("doublenest"),
			importRoot: "other",
			out: PackageTree{
				ImportRoot: "other",
				Packages: map[string]PackageOrErr{
					"other": {
						P: Package{
							ImportPath:  "other",
							CommentPath: "",
							Name:        "base",
							Imports: []string{
								"github.com/sdboyer/gps",
								"go/parser",
							},
						},
					},
					"other/namemismatch": {
						P: Package{
							ImportPath:  "other/namemismatch",
							CommentPath: "",
							Name:        "nm",
							Imports: []string{
								"github.com/Masterminds/semver",
								"os",
							},
						},
					},
					"other/namemismatch/m1p": {
						P: Package{
							ImportPath:  "other/namemismatch/m1p",
							CommentPath: "",
							Name:        "m1p",
							Imports: []string{
								"github.com/sdboyer/gps",
								"os",
								"sort",
							},
						},
					},
				},
			},
		},
		"code and ignored main": {
			fileRoot:   j("igmain"),
			importRoot: "simple",
			out: PackageTree{
				ImportRoot: "simple",
				Packages: map[string]PackageOrErr{
					"simple": {
						P: Package{
							ImportPath:  "simple",
							CommentPath: "",
							Name:        "simple",
							Imports: []string{
								"github.com/sdboyer/gps",
								"sort",
								"unicode",
							},
						},
					},
				},
			},
		},
		"code and ignored main, order check": {
			fileRoot:   j("igmainfirst"),
			importRoot: "simple",
			out: PackageTree{
				ImportRoot: "simple",
				Packages: map[string]PackageOrErr{
					"simple": {
						P: Package{
							ImportPath:  "simple",
							CommentPath: "",
							Name:        "simple",
							Imports: []string{
								"github.com/sdboyer/gps",
								"sort",
								"unicode",
							},
						},
					},
				},
			},
		},
		"code and ignored main with comment leader": {
			fileRoot:   j("igmainlong"),
			importRoot: "simple",
			out: PackageTree{
				ImportRoot: "simple",
				Packages: map[string]PackageOrErr{
					"simple": {
						P: Package{
							ImportPath:  "simple",
							CommentPath: "",
							Name:        "simple",
							Imports: []string{
								"github.com/sdboyer/gps",
								"sort",
								"unicode",
							},
						},
					},
				},
			},
		},
		"code, tests, and ignored main": {
			fileRoot:   j("igmaint"),
			importRoot: "simple",
			out: PackageTree{
				ImportRoot: "simple",
				Packages: map[string]PackageOrErr{
					"simple": {
						P: Package{
							ImportPath:  "simple",
							CommentPath: "",
							Name:        "simple",
							Imports: []string{
								"github.com/sdboyer/gps",
								"sort",
								"unicode",
							},
							TestImports: []string{
								"math/rand",
								"strconv",
							},
						},
					},
				},
			},
		},
		// New code allows this because it doesn't care if the code compiles (kinda) or not,
		// so maybe this is actually not an error anymore?
		//
		// TODO re-enable this case after the full and proper ListPackages()
		// refactor in #99
		/*"two pkgs": {
			fileRoot:   j("twopkgs"),
			importRoot: "twopkgs",
			out: PackageTree{
				ImportRoot: "twopkgs",
				Packages: map[string]PackageOrErr{
					"twopkgs": {
						Err: &build.MultiplePackageError{
							Dir:      j("twopkgs"),
							Packages: []string{"simple", "m1p"},
							Files:    []string{"a.go", "b.go"},
						},
					},
				},
			},
		}, */
		// imports a missing pkg
		"missing import": {
			fileRoot:   j("missing"),
			importRoot: "missing",
			out: PackageTree{
				ImportRoot: "missing",
				Packages: map[string]PackageOrErr{
					"missing": {
						P: Package{
							ImportPath:  "missing",
							CommentPath: "",
							Name:        "simple",
							Imports: []string{
								"github.com/sdboyer/gps",
								"missing/missing",
								"sort",
							},
						},
					},
					"missing/m1p": {
						P: Package{
							ImportPath:  "missing/m1p",
							CommentPath: "",
							Name:        "m1p",
							Imports: []string{
								"github.com/sdboyer/gps",
								"os",
								"sort",
							},
						},
					},
				},
			},
		},
		// has disallowed dir names
		"disallowed dirs": {
			fileRoot:   j("disallow"),
			importRoot: "disallow",
			out: PackageTree{
				ImportRoot: "disallow",
				Packages: map[string]PackageOrErr{
					"disallow": {
						P: Package{
							ImportPath:  "disallow",
							CommentPath: "",
							Name:        "disallow",
							Imports: []string{
								"disallow/testdata",
								"github.com/sdboyer/gps",
								"sort",
							},
						},
					},
					// disallow/.m1p is ignored by listPackages...for now. Kept
					// here commented because this might change again...
					//"disallow/.m1p": {
					//P: Package{
					//ImportPath:  "disallow/.m1p",
					//CommentPath: "",
					//Name:        "m1p",
					//Imports: []string{
					//"github.com/sdboyer/gps",
					//"os",
					//"sort",
					//},
					//},
					//},
					"disallow/testdata": {
						P: Package{
							ImportPath:  "disallow/testdata",
							CommentPath: "",
							Name:        "testdata",
							Imports: []string{
								"hash",
							},
						},
					},
				},
			},
		},
		// This case mostly exists for the PackageTree methods, but it does
		// cover a bit of range
		"varied": {
			fileRoot:   j("varied"),
			importRoot: "varied",
			out: PackageTree{
				ImportRoot: "varied",
				Packages: map[string]PackageOrErr{
					"varied": {
						P: Package{
							ImportPath:  "varied",
							CommentPath: "",
							Name:        "main",
							Imports: []string{
								"net/http",
								"varied/namemismatch",
								"varied/otherpath",
								"varied/simple",
							},
						},
					},
					"varied/otherpath": {
						P: Package{
							ImportPath:  "varied/otherpath",
							CommentPath: "",
							Name:        "otherpath",
							Imports:     []string{},
							TestImports: []string{
								"varied/m1p",
							},
						},
					},
					"varied/simple": {
						P: Package{
							ImportPath:  "varied/simple",
							CommentPath: "",
							Name:        "simple",
							Imports: []string{
								"github.com/sdboyer/gps",
								"go/parser",
								"varied/simple/another",
							},
						},
					},
					"varied/simple/another": {
						P: Package{
							ImportPath:  "varied/simple/another",
							CommentPath: "",
							Name:        "another",
							Imports: []string{
								"hash",
								"varied/m1p",
							},
							TestImports: []string{
								"encoding/binary",
							},
						},
					},
					"varied/namemismatch": {
						P: Package{
							ImportPath:  "varied/namemismatch",
							CommentPath: "",
							Name:        "nm",
							Imports: []string{
								"github.com/Masterminds/semver",
								"os",
							},
						},
					},
					"varied/m1p": {
						P: Package{
							ImportPath:  "varied/m1p",
							CommentPath: "",
							Name:        "m1p",
							Imports: []string{
								"github.com/sdboyer/gps",
								"os",
								"sort",
							},
						},
					},
				},
			},
		},
<<<<<<< HEAD
		// has symbolic link
		"follow symlink": {
			fileRoot:   j("gosimple"),
			importRoot: "gosimple",
			out: PackageTree{
				ImportRoot: "gosimple",
				Packages:   map[string]PackageOrErr{},
			},
		},
		"follow symlinks inside of package": {
			fileRoot:   j("symlinks"),
			importRoot: "symlinks",
			out: PackageTree{
				ImportRoot: "symlinks",
				Packages: map[string]PackageOrErr{
					"symlinks/gopkg": {
						P: Package{
							ImportPath:  "symlinks/gopkg",
							CommentPath: "",
							Name:        "gopkg",
							Imports:     []string{},
						},
					},
					"symlinks/pkg": {
						P: Package{
							ImportPath:  "symlinks/pkg",
							CommentPath: "",
							Name:        "gopkg",
							Imports:     []string{},
						},
					},
					"symlinks": {
						P: Package{
							ImportPath:  "symlinks",
							CommentPath: "",
							Name:        "symlinks",
							Imports: []string{
								"github.com/sdboyer/gps",
								"symlinks/gopkg",
=======
		"invalid buildtag like comments should be ignored": {
			fileRoot:   j("buildtag"),
			importRoot: "buildtag",
			out: PackageTree{
				ImportRoot: "buildtag",
				Packages: map[string]PackageOrErr{
					"buildtag": {
						P: Package{
							ImportPath:  "buildtag",
							CommentPath: "",
							Name:        "buildtag",
							Imports: []string{
								"sort",
>>>>>>> a09d30b9
							},
						},
					},
				},
			},
		},
	}

	for name, fix := range table {
		if _, err := os.Stat(fix.fileRoot); err != nil {
			t.Errorf("listPackages(%q): error on fileRoot %s: %s", name, fix.fileRoot, err)
			continue
		}

		out, err := ListPackages(fix.fileRoot, fix.importRoot)

		if err != nil && fix.err == nil {
			t.Errorf("listPackages(%q): Received error but none expected: %s", name, err)
		} else if fix.err != nil && err == nil {
			t.Errorf("listPackages(%q): Error expected but none received", name)
		} else if fix.err != nil && err != nil {
			if !reflect.DeepEqual(fix.err, err) {
				t.Errorf("listPackages(%q): Did not receive expected error:\n\t(GOT): %s\n\t(WNT): %s", name, err, fix.err)
			}
		}

		if fix.out.ImportRoot != "" && fix.out.Packages != nil {
			if !reflect.DeepEqual(out, fix.out) {
				if fix.out.ImportRoot != out.ImportRoot {
					t.Errorf("listPackages(%q): Expected ImportRoot %s, got %s", name, fix.out.ImportRoot, out.ImportRoot)
				}

				// overwrite the out one to see if we still have a real problem
				out.ImportRoot = fix.out.ImportRoot

				if !reflect.DeepEqual(out, fix.out) {
					if len(fix.out.Packages) < 2 {
						t.Errorf("listPackages(%q): Did not get expected PackageOrErrs:\n\t(GOT): %#v\n\t(WNT): %#v", name, out, fix.out)
					} else {
						seen := make(map[string]bool)
						for path, perr := range fix.out.Packages {
							seen[path] = true
							if operr, exists := out.Packages[path]; !exists {
								t.Errorf("listPackages(%q): Expected PackageOrErr for path %s was missing from output:\n\t%s", name, path, perr)
							} else {
								if !reflect.DeepEqual(perr, operr) {
									t.Errorf("listPackages(%q): PkgOrErr for path %s was not as expected:\n\t(GOT): %#v\n\t(WNT): %#v", name, path, operr, perr)
								}
							}
						}

						for path, operr := range out.Packages {
							if seen[path] {
								continue
							}

							t.Errorf("listPackages(%q): Got PackageOrErr for path %s, but none was expected:\n\t%s", name, path, operr)
						}
					}
				}
			}
		}
	}
}

func TestListExternalImports(t *testing.T) {
	// There's enough in the 'varied' test case to test most of what matters
	vptree, err := ListPackages(filepath.Join(getwd(t), "_testdata", "src", "varied"), "varied")
	if err != nil {
		t.Fatalf("listPackages failed on varied test case: %s", err)
	}

	var expect []string
	var name string
	var ignore map[string]bool
	var main, tests bool

	validate := func() {
		result := vptree.ExternalReach(main, tests, ignore).ListExternalImports()
		if !reflect.DeepEqual(expect, result) {
			t.Errorf("Wrong imports in %q case:\n\t(GOT): %s\n\t(WNT): %s", name, result, expect)
		}
	}

	all := []string{
		"encoding/binary",
		"github.com/Masterminds/semver",
		"github.com/sdboyer/gps",
		"go/parser",
		"hash",
		"net/http",
		"os",
		"sort",
	}

	// helper to rewrite expect, except for a couple packages
	//
	// this makes it easier to see what we're taking out on each test
	except := func(not ...string) {
		expect = make([]string, len(all)-len(not))

		drop := make(map[string]bool)
		for _, npath := range not {
			drop[npath] = true
		}

		k := 0
		for _, path := range all {
			if !drop[path] {
				expect[k] = path
				k++
			}
		}
	}

	// everything on
	name = "simple"
	except()
	main, tests = true, true
	validate()

	// Now without tests, which should just cut one
	name = "no tests"
	tests = false
	except("encoding/binary")
	validate()

	// Now skip main, which still just cuts out one
	name = "no main"
	main, tests = false, true
	except("net/http")
	validate()

	// No test and no main, which should be additive
	name = "no test, no main"
	main, tests = false, false
	except("net/http", "encoding/binary")
	validate()

	// now, the ignore tests. turn main and tests back on
	main, tests = true, true

	// start with non-matching
	name = "non-matching ignore"
	ignore = map[string]bool{
		"nomatch": true,
	}
	except()
	validate()

	// should have the same effect as ignoring main
	name = "ignore the root"
	ignore = map[string]bool{
		"varied": true,
	}
	except("net/http")
	validate()

	// now drop a more interesting one
	name = "ignore simple"
	ignore = map[string]bool{
		"varied/simple": true,
	}
	// we get github.com/sdboyer/gps from m1p, too, so it should still be there
	except("go/parser")
	validate()

	// now drop two
	name = "ignore simple and namemismatch"
	ignore = map[string]bool{
		"varied/simple":       true,
		"varied/namemismatch": true,
	}
	except("go/parser", "github.com/Masterminds/semver")
	validate()

	// make sure tests and main play nice with ignore
	name = "ignore simple and namemismatch, and no tests"
	tests = false
	except("go/parser", "github.com/Masterminds/semver", "encoding/binary")
	validate()
	name = "ignore simple and namemismatch, and no main"
	main, tests = false, true
	except("go/parser", "github.com/Masterminds/semver", "net/http")
	validate()
	name = "ignore simple and namemismatch, and no main or tests"
	main, tests = false, false
	except("go/parser", "github.com/Masterminds/semver", "net/http", "encoding/binary")
	validate()

	main, tests = true, true

	// ignore two that should knock out gps
	name = "ignore both importers"
	ignore = map[string]bool{
		"varied/simple": true,
		"varied/m1p":    true,
	}
	except("sort", "github.com/sdboyer/gps", "go/parser")
	validate()

	// finally, directly ignore some external packages
	name = "ignore external"
	ignore = map[string]bool{
		"github.com/sdboyer/gps": true,
		"go/parser":              true,
		"sort":                   true,
	}
	except("sort", "github.com/sdboyer/gps", "go/parser")
	validate()

	// The only thing varied *doesn't* cover is disallowed path patterns
	ptree, err := ListPackages(filepath.Join(getwd(t), "_testdata", "src", "disallow"), "disallow")
	if err != nil {
		t.Fatalf("listPackages failed on disallow test case: %s", err)
	}

	result := ptree.ExternalReach(false, false, nil).ListExternalImports()
	expect = []string{"github.com/sdboyer/gps", "hash", "sort"}
	if !reflect.DeepEqual(expect, result) {
		t.Errorf("Wrong imports in %q case:\n\t(GOT): %s\n\t(WNT): %s", name, result, expect)
	}
}

func TestExternalReach(t *testing.T) {
	// There's enough in the 'varied' test case to test most of what matters
	vptree, err := ListPackages(filepath.Join(getwd(t), "_testdata", "src", "varied"), "varied")
	if err != nil {
		t.Fatalf("listPackages failed on varied test case: %s", err)
	}

	// Set up vars for validate closure
	var expect map[string][]string
	var name string
	var main, tests bool
	var ignore map[string]bool

	validate := func() {
		result := vptree.ExternalReach(main, tests, ignore)
		if !reflect.DeepEqual(expect, result) {
			seen := make(map[string]bool)
			for ip, epkgs := range expect {
				seen[ip] = true
				if pkgs, exists := result[ip]; !exists {
					t.Errorf("ver(%q): expected import path %s was not present in result", name, ip)
				} else {
					if !reflect.DeepEqual(pkgs, epkgs) {
						t.Errorf("ver(%q): did not get expected package set for import path %s:\n\t(GOT): %s\n\t(WNT): %s", name, ip, pkgs, epkgs)
					}
				}
			}

			for ip, pkgs := range result {
				if seen[ip] {
					continue
				}
				t.Errorf("ver(%q): Got packages for import path %s, but none were expected:\n\t%s", name, ip, pkgs)
			}
		}
	}

	all := map[string][]string{
		"varied":                {"encoding/binary", "github.com/Masterminds/semver", "github.com/sdboyer/gps", "go/parser", "hash", "net/http", "os", "sort"},
		"varied/m1p":            {"github.com/sdboyer/gps", "os", "sort"},
		"varied/namemismatch":   {"github.com/Masterminds/semver", "os"},
		"varied/otherpath":      {"github.com/sdboyer/gps", "os", "sort"},
		"varied/simple":         {"encoding/binary", "github.com/sdboyer/gps", "go/parser", "hash", "os", "sort"},
		"varied/simple/another": {"encoding/binary", "github.com/sdboyer/gps", "hash", "os", "sort"},
	}
	// build a map to validate the exception inputs. do this because shit is
	// hard enough to keep track of that it's preferable not to have silent
	// success if a typo creeps in and we're trying to except an import that
	// isn't in a pkg in the first place
	valid := make(map[string]map[string]bool)
	for ip, expkgs := range all {
		m := make(map[string]bool)
		for _, pkg := range expkgs {
			m[pkg] = true
		}
		valid[ip] = m
	}

	// helper to compose expect, excepting specific packages
	//
	// this makes it easier to see what we're taking out on each test
	except := func(pkgig ...string) {
		// reinit expect with everything from all
		expect = make(map[string][]string)
		for ip, expkgs := range all {
			sl := make([]string, len(expkgs))
			copy(sl, expkgs)
			expect[ip] = sl
		}

		// now build the dropmap
		drop := make(map[string]map[string]bool)
		for _, igstr := range pkgig {
			// split on space; first elem is import path to pkg, the rest are
			// the imports to drop.
			not := strings.Split(igstr, " ")
			var ip string
			ip, not = not[0], not[1:]
			if _, exists := valid[ip]; !exists {
				t.Fatalf("%s is not a package name we're working with, doofus", ip)
			}

			// if only a single elem was passed, though, drop the whole thing
			if len(not) == 0 {
				delete(expect, ip)
				continue
			}

			m := make(map[string]bool)
			for _, imp := range not {
				if !valid[ip][imp] {
					t.Fatalf("%s is not a reachable import of %s, even in the all case", imp, ip)
				}
				m[imp] = true
			}

			drop[ip] = m
		}

		for ip, pkgs := range expect {
			var npkgs []string
			for _, imp := range pkgs {
				if !drop[ip][imp] {
					npkgs = append(npkgs, imp)
				}
			}

			expect[ip] = npkgs
		}
	}

	// first, validate all
	name = "all"
	main, tests = true, true
	except()
	validate()

	// turn off main pkgs, which necessarily doesn't affect anything else
	name = "no main"
	main = false
	except("varied")
	validate()

	// ignoring the "varied" pkg has same effect as disabling main pkgs
	name = "ignore root"
	ignore = map[string]bool{
		"varied": true,
	}
	main = true
	validate()

	// when we drop tests, varied/otherpath loses its link to varied/m1p and
	// varied/simple/another loses its test import, which has a fairly big
	// cascade
	name = "no tests"
	tests = false
	ignore = nil
	except(
		"varied encoding/binary",
		"varied/simple encoding/binary",
		"varied/simple/another encoding/binary",
		"varied/otherpath github.com/sdboyer/gps os sort",
	)

	// almost the same as previous, but varied just goes away completely
	name = "no main or tests"
	main = false
	except(
		"varied",
		"varied/simple encoding/binary",
		"varied/simple/another encoding/binary",
		"varied/otherpath github.com/sdboyer/gps os sort",
	)
	validate()

	// focus on ignores now, so reset main and tests
	main, tests = true, true

	// now, the fun stuff. punch a hole in the middle by cutting out
	// varied/simple
	name = "ignore varied/simple"
	ignore = map[string]bool{
		"varied/simple": true,
	}
	except(
		// root pkg loses on everything in varied/simple/another
		"varied hash encoding/binary go/parser",
		"varied/simple",
	)
	validate()

	// widen the hole by excluding otherpath
	name = "ignore varied/{otherpath,simple}"
	ignore = map[string]bool{
		"varied/otherpath": true,
		"varied/simple":    true,
	}
	except(
		// root pkg loses on everything in varied/simple/another and varied/m1p
		"varied hash encoding/binary go/parser github.com/sdboyer/gps sort",
		"varied/otherpath",
		"varied/simple",
	)
	validate()

	// remove namemismatch, though we're mostly beating a dead horse now
	name = "ignore varied/{otherpath,simple,namemismatch}"
	ignore["varied/namemismatch"] = true
	except(
		// root pkg loses on everything in varied/simple/another and varied/m1p
		"varied hash encoding/binary go/parser github.com/sdboyer/gps sort os github.com/Masterminds/semver",
		"varied/otherpath",
		"varied/simple",
		"varied/namemismatch",
	)
	validate()
}

var _ = map[string][]string{
	"varied":                {"encoding/binary", "github.com/Masterminds/semver", "github.com/sdboyer/gps", "go/parser", "hash", "net/http", "os", "sort"},
	"varied/m1p":            {"github.com/sdboyer/gps", "os", "sort"},
	"varied/namemismatch":   {"github.com/Masterminds/semver", "os"},
	"varied/otherpath":      {"github.com/sdboyer/gps", "os", "sort"},
	"varied/simple":         {"encoding/binary", "github.com/sdboyer/gps", "go/parser", "hash", "os", "sort"},
	"varied/simple/another": {"encoding/binary", "github.com/sdboyer/gps", "hash", "os", "sort"},
}

func getwd(t *testing.T) string {
	cwd, err := os.Getwd()
	if err != nil {
		t.Fatal(err)
	}
	return cwd
}<|MERGE_RESOLUTION|>--- conflicted
+++ resolved
@@ -878,7 +878,6 @@
 				},
 			},
 		},
-<<<<<<< HEAD
 		// has symbolic link
 		"follow symlink": {
 			fileRoot:   j("gosimple"),
@@ -918,7 +917,6 @@
 							Imports: []string{
 								"github.com/sdboyer/gps",
 								"symlinks/gopkg",
-=======
 		"invalid buildtag like comments should be ignored": {
 			fileRoot:   j("buildtag"),
 			importRoot: "buildtag",
@@ -932,7 +930,6 @@
 							Name:        "buildtag",
 							Imports: []string{
 								"sort",
->>>>>>> a09d30b9
 							},
 						},
 					},
